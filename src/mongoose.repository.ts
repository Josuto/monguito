--- conflicted
+++ resolved
@@ -171,11 +171,6 @@
     }
     try {
       if (!entity.id) {
-<<<<<<< HEAD
-        document = await this.insert(entity as S, options);
-      } else {
-        document = await this.update(entity as PartialEntityWithId<S>, options);
-=======
         return await this.insert(entity as S, {
           userId: userId ?? options?.userId,
           session: options?.session,
@@ -185,7 +180,6 @@
           userId: userId ?? options?.userId,
           session: options?.session,
         });
->>>>>>> 79d579f8
       }
     } catch (error) {
       if (
@@ -255,13 +249,9 @@
   protected async insert<S extends T>(
     entity: S,
     options?: SaveOptions,
-<<<<<<< HEAD
-  ): Promise<HydratedDocument<S>> {
-=======
   ): Promise<S> {
     if (!entity)
       throw new IllegalArgumentException('The given entity must be valid');
->>>>>>> 79d579f8
     const entityClassName = entity['constructor']['name'];
     if (!this.typeMap.has(entityClassName)) {
       throw new IllegalArgumentException(
@@ -270,16 +260,10 @@
     }
     this.setDiscriminatorKeyOn(entity);
     const document = this.createDocumentAndSetUserId(entity, options?.userId);
-<<<<<<< HEAD
-    return (await document.save({
-      session: options?.session,
-    })) as HydratedDocument<S>;
-=======
     const insertedDocument = (await document.save({
       session: options?.session,
     })) as HydratedDocument<S>;
     return this.instantiateFrom(insertedDocument) as S;
->>>>>>> 79d579f8
   }
 
   private setDiscriminatorKeyOn<S extends T>(
@@ -312,13 +296,9 @@
   protected async update<S extends T>(
     entity: PartialEntityWithId<S>,
     options?: SaveOptions,
-<<<<<<< HEAD
-  ): Promise<HydratedDocument<S> | null> {
-=======
   ): Promise<S> {
     if (!entity)
       throw new IllegalArgumentException('The given entity must be valid');
->>>>>>> 79d579f8
     const document = await this.entityModel
       .findById<HydratedDocument<S>>(entity.id)
       .session(options?.session ?? null);
@@ -326,11 +306,7 @@
       document.set(entity);
       document.isNew = false;
       if (isAuditable(document)) {
-<<<<<<< HEAD
-        if (options?.userId) document.$locals.userId = options.userId;
-=======
         if (options?.userId) document.$locals.userId = options?.userId;
->>>>>>> 79d579f8
         document.__v = (document.__v ?? 0) + 1;
       }
       const updatedDocument = (await document.save({
