{
  "name": "monguito",
<<<<<<< HEAD
  "version": "4.4.0",
=======
  "version": "4.5.0",
>>>>>>> 79d579f8
  "description": "MongoDB Abstract Repository implementation for Node.js",
  "author": {
    "name": "Josu Martinez",
    "email": "josu.martinez@gmail.com"
  },
  "license": "MIT",
  "repository": {
    "type": "git",
    "url": "https://github.com/josuto/monguito.git"
  },
  "keywords": [
    "node",
    "nodejs",
    "node.js",
    "nest",
    "nestjs",
    "nest.js",
    "repository",
    "abstract repository",
    "generic repository",
    "custom repository",
    "repository pattern",
    "polymorphic",
    "polymorphism",
    "polymorphic repository",
    "polymorphic pattern",
    "mongo",
    "mongodb",
    "mongoose",
    "mongoosejs",
    "mongoose.js"
  ],
  "type": "module",
  "source": "./src/index.ts",
  "exports": {
    "require": "./dist/repo.cjs",
    "default": "./dist/repo.modern.js"
  },
  "main": "./dist/repo.cjs",
  "module": "./dist/repo.module.js",
  "unpkg": "./dist/repo.umd.js",
  "files": [
    "dist"
  ],
  "types": "./dist/index.d.ts",
  "scripts": {
    "prebuild": "rimraf dist",
    "build": "microbundle",
    "build:dev": "microbundle watch",
    "format": "prettier --write \"src/**/*.ts\" \"test/**/*.ts\"",
    "lint": "eslint \"{src,apps,libs,test}/**/*.ts\" --fix",
    "test": "jest",
    "test:watch": "jest --watch",
    "test:cov": "jest --coverage",
    "test:debug": "node --inspect-brk -r tsconfig-paths/register -r ts-node/register node_modules/.bin/jest --runInBand",
    "test:e2e": "jest --config examples/nestjs-mongoose-book-manager/test-util/jest-e2e.json",
    "prepare": "husky"
  },
  "dependencies": {
    "mongoose": "^8.1.3",
    "typescript-optional": "3.0.0-alpha.3"
  },
  "devDependencies": {
    "@types/jest": "^29.5.12",
    "@types/node": "^20.11.19",
    "@typescript-eslint/eslint-plugin": "^7.0.1",
    "@typescript-eslint/parser": "^7.0.1",
    "eslint": "^8.56.0",
    "eslint-config-prettier": "^9.1.0",
    "eslint-plugin-no-only-or-skip-tests": "^2.6.2",
    "eslint-plugin-prettier": "^5.1.3",
    "husky": "^9.0.11",
    "jest": "^29.7.0",
    "lint-staged": "^15.2.2",
    "microbundle": "^0.15.1",
    "mongodb-memory-server": "^9.1.6",
    "prettier": "^3.2.5",
    "ts-jest": "^29.1.2",
    "ts-node": "^10.9.2",
    "typescript": "^5.3.3"
  }
}<|MERGE_RESOLUTION|>--- conflicted
+++ resolved
@@ -1,10 +1,6 @@
 {
   "name": "monguito",
-<<<<<<< HEAD
-  "version": "4.4.0",
-=======
   "version": "4.5.0",
->>>>>>> 79d579f8
   "description": "MongoDB Abstract Repository implementation for Node.js",
   "author": {
     "name": "Josu Martinez",
