--- conflicted
+++ resolved
@@ -1,10 +1,6 @@
 {
   "name": "monguito",
-<<<<<<< HEAD
-  "version": "4.1.1",
-=======
   "version": "4.2.0",
->>>>>>> 5ed3a443
   "description": "MongoDB Abstract Repository implementation for Node.js",
   "author": {
     "name": "Josu Martinez",
