{
  "name": "monguito",
  "version": "5.1.2",
  "description": "MongoDB Abstract Repository implementation for Node.js",
  "author": "Josu Martinez <josu.martinez@gmail.com>",
  "license": "MIT",
  "homepage": "https://github.com/josuto/monguito#readme",
<<<<<<< HEAD
  "repository": {
    "type": "git",
    "url": "git+https://github.com/josuto/monguito.git"
  },
=======
  "repository": "https://github.com/josuto/monguito.git",
>>>>>>> 1deff0b6
  "bugs": {
    "url": "https://github.com/josuto/monguito/issues",
    "email": "josu.martinez@gmail.com"
  },
  "engines": {
    "node": ">=18.18.0"
  },
  "keywords": [
    "node",
    "nodejs",
    "node.js",
    "nest",
    "nestjs",
    "nest.js",
    "repository",
    "abstract repository",
    "generic repository",
    "custom repository",
    "repository pattern",
    "polymorphic",
    "polymorphism",
    "polymorphic repository",
    "polymorphic pattern",
    "mongo",
    "mongodb",
    "mongoose",
    "mongoosejs",
    "mongoose.js"
  ],
  "type": "module",
  "source": "./src/index.ts",
  "exports": {
    ".": {
      "types": "./dist/index.d.ts",
      "require": "./dist/repo.cjs",
      "default": "./dist/repo.modern.js"
    }
  },
  "main": "./dist/repo.cjs",
  "module": "./dist/repo.module.js",
  "unpkg": "./dist/repo.umd.js",
  "files": [
    "dist"
  ],
  "types": "./dist/index.d.ts",
  "scripts": {
    "prebuild": "rimraf dist",
    "build": "microbundle",
    "build:dev": "microbundle watch",
    "format": "prettier --write \"src/**/*.ts\" \"test/**/*.ts\"",
    "lint": "eslint \"{src,apps,libs,test}/**/*.ts\" --fix",
    "test": "jest",
    "test:watch": "jest --watch",
    "test:cov": "jest --coverage",
    "test:debug": "node --inspect-brk -r tsconfig-paths/register -r ts-node/register node_modules/.bin/jest --runInBand",
    "test:e2e": "jest --config examples/nestjs-mongoose-book-manager/test-util/jest-e2e.json",
    "prepare": "husky"
  },
  "peerDependencies": {
    "mongoose": ">= 8.0.0"
  },
  "dependencies": {
    "typescript-optional": "3.0.0-alpha.3"
  },
  "devDependencies": {
    "@types/jest": "^29.5.12",
    "@types/mongoose-unique-validator": "^1.0.9",
    "@types/node": "^20.14.2",
    "@typescript-eslint/eslint-plugin": "^7.12.0",
    "@typescript-eslint/parser": "^7.12.0",
    "eslint": "^9.4.0",
    "eslint-config-prettier": "^9.1.0",
    "eslint-plugin-no-only-or-skip-tests": "^2.6.2",
    "eslint-plugin-prettier": "^5.1.3",
    "husky": "^9.0.11",
    "jest": "^29.7.0",
    "lint-staged": "^15.2.5",
    "microbundle": "^0.15.1",
    "mongodb-memory-server": "^9.3.0",
    "mongoose": "^8.4.1",
    "mongoose-unique-validator": "^5.0.0",
    "prettier": "^3.3.1",
    "rimraf": "^5.0.7",
    "ts-jest": "^29.1.4",
    "ts-node": "^10.9.2",
    "typescript": "^5.4.5"
  }
}<|MERGE_RESOLUTION|>--- conflicted
+++ resolved
@@ -1,18 +1,11 @@
 {
   "name": "monguito",
-  "version": "5.1.2",
+  "version": "6.0.0",
   "description": "MongoDB Abstract Repository implementation for Node.js",
   "author": "Josu Martinez <josu.martinez@gmail.com>",
   "license": "MIT",
   "homepage": "https://github.com/josuto/monguito#readme",
-<<<<<<< HEAD
-  "repository": {
-    "type": "git",
-    "url": "git+https://github.com/josuto/monguito.git"
-  },
-=======
   "repository": "https://github.com/josuto/monguito.git",
->>>>>>> 1deff0b6
   "bugs": {
     "url": "https://github.com/josuto/monguito/issues",
     "email": "josu.martinez@gmail.com"
