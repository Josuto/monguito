--- conflicted
+++ resolved
@@ -33,21 +33,16 @@
     bookRepository = new MongooseBookRepository(connection!);
   }, timeout);
 
-  describe('when saving a list of books', () => {
+  describe('when updating a book', () => {
     beforeEach(async () => {
       const paperBookToStore = new PaperBook({
         title: 'Effective Java',
         description: 'Great book on the Java programming language',
         edition: 2,
       });
-      storedPaperBook = await bookRepository.save(paperBookToStore, undefined, {
-        userId,
-      });
+      storedPaperBook = await bookRepository.save(paperBookToStore);
     });
 
-<<<<<<< HEAD
-=======
-  describe('when updating a book', () => {
     describe('that is invalid', () => {
       it('returns a bad request HTTP status code', () => {
         const paperBookToUpdate = {
@@ -94,7 +89,17 @@
   });
 
   describe('when saving a list of books', () => {
->>>>>>> 79d579f8
+    beforeEach(async () => {
+      const paperBookToStore = new PaperBook({
+        title: 'Effective Java',
+        description: 'Great book on the Java programming language',
+        edition: 2,
+      });
+      storedPaperBook = await bookRepository.save(paperBookToStore, undefined, {
+        userId,
+      });
+    });
+
     describe('that includes an invalid book', () => {
       it('returns a bad request HTTP status code', async () => {
         const booksToStore = [
